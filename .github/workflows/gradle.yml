name: Java CI with Gradle

on: [push, pull_request]

jobs:
  build:

    runs-on: ubuntu-latest

    strategy:
      matrix:
<<<<<<< HEAD
        java: [ '8', '11', '16' ]
=======
        java: [ '11' ]
>>>>>>> 0fcf0048

    steps:
    - uses: actions/checkout@v2
    - name: Set up JDK
      uses: actions/setup-java@v1
      with:
        java-version: ${{ matrix.java }}
    - name: ./gradlew build javadoc
      run: _JAVA_OPTIONS=-Xmx2g ./gradlew build javadoc
    - name: ./gradlew requireJavadoc
      run: ./gradlew requireJavadoc<|MERGE_RESOLUTION|>--- conflicted
+++ resolved
@@ -9,11 +9,7 @@
 
     strategy:
       matrix:
-<<<<<<< HEAD
-        java: [ '8', '11', '16' ]
-=======
-        java: [ '11' ]
->>>>>>> 0fcf0048
+        java: [ '11', '16' ]
 
     steps:
     - uses: actions/checkout@v2
