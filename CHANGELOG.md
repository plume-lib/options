# Plume-lib Options change log

<<<<<<< HEAD
## ?? (??)

- Tested under JDK 18.

## 2.0.1 (2021-07-11)
=======
## 2.0.1 (2022-07-15)
>>>>>>> 3d3a210e

- Tested under JDK 17.

## 2.0.0 (2021-07-11)

- Options version 2.x supports Java 11 and higher.
  Options version 1.x supports Java 8 and Java 11.
- OptionsDoclet supports "--" or "-" prefix for long options to OptionsDoclet.
  For instance, you can pass it `-singledash` as before or the new `--singledash`.
  This is independent of the `setUseSingleDash()` method of Options itself.
  This is also independent of the `-singledash` and `--singledash` options to OptionsDoclet.

## 1.0.5 (2021-01-01)

- Add colon after "default" in option descriptions
- Documentation improvements

## 1.0.4 (2020-01-25)

- Documentation and annotation improvements

## 1.0.3 (2019-10-30)

- Bug fixes

## 1.0.2 (2019-07-03)

- Minor improvements

## 1.0.0

- Require Java 8

## 0.3.3

- Support `Path` as an option variable type

## 0.3.2

- Make getOptionsString public
- Build file improvements, such as work around bug in shadowJar task

## 0.3.1

- Document the need to set `docletpath`
- Prefer camelCase to underscore-separated method and field names.
- Introduce `tokenize` method, reduce number of `parse*` methods<|MERGE_RESOLUTION|>--- conflicted
+++ resolved
@@ -1,14 +1,10 @@
 # Plume-lib Options change log
 
-<<<<<<< HEAD
 ## ?? (??)
 
 - Tested under JDK 18.
 
-## 2.0.1 (2021-07-11)
-=======
 ## 2.0.1 (2022-07-15)
->>>>>>> 3d3a210e
 
 - Tested under JDK 17.
 
